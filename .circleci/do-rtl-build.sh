--- conflicted
+++ resolved
@@ -10,12 +10,6 @@
 SCRIPT_DIR="$( cd "$( dirname "$0" )" && pwd )"
 source $SCRIPT_DIR/defaults.sh
 
-<<<<<<< HEAD
-# enter the verisim directory and build the specific config
-cd $HOME/chipyard/sims/verisim
-make clean
-make SUB_PROJECT=boom CONFIG=$1 TOP=BoomRocketSystem JAVA_ARGS="-Xmx2500M -Xss8M"
-=======
 # call clean on exit
 trap clean EXIT
 
@@ -39,5 +33,4 @@
 
 # copy back the final build
 mkdir -p $LOCAL_CHIPYARD_DIR
-copy $SERVER:$REMOTE_CHIPYARD_DIR/ $LOCAL_CHIPYARD_DIR
->>>>>>> d0c55205
+copy $SERVER:$REMOTE_CHIPYARD_DIR/ $LOCAL_CHIPYARD_DIR
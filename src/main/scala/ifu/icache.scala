--- conflicted
+++ resolved
@@ -65,8 +65,7 @@
         tagECC = params.tagECC.map(OMECC.fromString),
         nTLBEntries = params.nTLBEntries,
         maxTimSize = params.nSets * (params.nWays-1) * params.blockBytes,
-        memories = if(!icache.enableBlackBox) icache.module.asInstanceOf[ICacheModule].dataArrays.map(_._2)
-                   else Seq()
+        memories = icache.module.asInstanceOf[ICacheModule].dataArrays.map(_._2)
       )
     )
   }
@@ -206,48 +205,37 @@
     nSets * refillCycles
   }
 
-
-<<<<<<< HEAD
+  val dataArrays = if (nBanks == 1) {
+    // Use unbanked icache for narrow accesses.
+    (0 until nWays).map { x =>
+      DescribedSRAM(
+        name = s"dataArrayWay_${x}",
+        desc = "ICache Data Array",
+        size = nSets * refillCycles,
+        data = UInt((wordBits).W)
+      )
+    }
+  } else {
+    // Use two banks, interleaved.
+    (0 until nWays).map { x =>
+      DescribedSRAM(
+        name = s"dataArrayB0Way_${x}",
+        desc = "ICache Data Array",
+        size = nSets * refillCycles,
+        data = UInt((wordBits/nBanks).W)
+      )} ++
+    (0 until nWays).map { x =>
+      DescribedSRAM(
+        name = s"dataArrayB1Way_${x}",
+        desc = "ICache Data Array",
+        size = nSets * refillCycles,
+        data = UInt((wordBits/nBanks).W)
+      )}
+  }
   if (nBanks == 1) {
-    val dataArrays = (0 until nWays).map { x =>
-       SyncReadMem(ramDepth, UInt(wordBits.W)).suggestName(
-          "dataArrayWay_" + x.toString)
-    }
+    // Use unbanked icache for narrow accesses.
     s1_bankid := 0.U
-    for ((dataArray, i) <- dataArrays zipWithIndex) {
-=======
-  val dataArrays = if(cacheParams.fetchBytes <= 8)
-      // Use unbanked icache for narrow accesses.
-      (0 until nWays).map { x =>
-        DescribedSRAM(
-          name = s"dataArrayWay_${x}",
-          desc = "ICache Data Array",
-          size = nSets * refillCycles,
-          data = UInt(dECC.width(wordBits).W)
-        )
-      }
-    else
-      // Use two banks, interleaved.
-      (0 until nWays).map { x =>
-        DescribedSRAM(
-          name = s"dataArrayB0Way_${x}",
-          desc = "ICache Data Array",
-          size = nSets * refillCycles,
-          data = UInt(dECC.width(wordBits/nBanks).W)
-        )} ++
-      (0 until nWays).map { x =>
-        DescribedSRAM(
-          name = s"dataArrayB1Way_${x}",
-          desc = "ICache Data Array",
-          size = nSets * refillCycles,
-          data = UInt(dECC.width(wordBits/nBanks).W)
-        )}
-
-  if (cacheParams.fetchBytes <= 8) {
-    // Use unbanked icache for narrow accesses.
-    s1_bankId := 0.U
     for ((dataArray, i) <- dataArrays.map(_._1) zipWithIndex) {
->>>>>>> 779c62c5
       def row(addr: UInt) = addr(untagBits-1, blockOffBits-log2Ceil(refillCycles))
       val s0_ren = s0_valid
 
@@ -261,15 +249,6 @@
       s1_dout(i) := dataArray.read(mem_idx, !wen && s0_ren)
     }
   } else {
-<<<<<<< HEAD
-    val dataArraysB0 = (0 until nWays).map { x =>
-      SyncReadMem(ramDepth, UInt((wordBits/nBanks).W)).suggestName(
-        "dataArrayB0Way_" + x.toString)}
-    val dataArraysB1 = (0 until nWays).map { x =>
-      SyncReadMem(ramDepth, UInt((wordBits/nBanks).W)).suggestName(
-        "dataArrayB1Way_" + x.toString)}
-=======
->>>>>>> 779c62c5
     // Use two banks, interleaved.
     val dataArraysB0 = dataArrays.map(_._1).take(nWays)
     val dataArraysB1 = dataArrays.map(_._1).drop(nWays)

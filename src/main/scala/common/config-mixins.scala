//******************************************************************************
// Copyright (c) 2015 - 2018, The Regents of the University of California (Regents).
// All Rights Reserved. See LICENSE and LICENSE.SiFive for license details.
//------------------------------------------------------------------------------

package boom.common

import chisel3._
import chisel3.util.{log2Up}

import freechips.rocketchip.config.{Parameters, Config, Field}
import freechips.rocketchip.subsystem._
import freechips.rocketchip.devices.tilelink.{BootROMParams}
import freechips.rocketchip.diplomacy.{SynchronousCrossing, AsynchronousCrossing, RationalCrossing}
import freechips.rocketchip.rocket._
import freechips.rocketchip.tile._

import boom.ifu._
import boom.exu._
import boom.lsu._

// ---------------------
// BOOM Config Fragments
// ---------------------

class WithBoomCommitLogPrintf extends Config((site, here, up) => {
  case TilesLocated(InSubsystem) => up(TilesLocated(InSubsystem), site) map {
    case tp: BoomTileAttachParams => tp.copy(tileParams = tp.tileParams.copy(core = tp.tileParams.core.copy(
      enableCommitLogPrintf = true
    )))
    case other => other
  }
})


class WithBoomBranchPrintf extends Config((site, here, up) => {
  case TilesLocated(InSubsystem) => up(TilesLocated(InSubsystem), site) map {
    case tp: BoomTileAttachParams => tp.copy(tileParams = tp.tileParams.copy(core = tp.tileParams.core.copy(
      enableBranchPrintf = true
    )))
    case other => other
  }
})

class WithBoomMemtracePrintf extends Config((site, here, up) => {
  case TilesLocated(InSubsystem) => up(TilesLocated(InSubsystem), site) map {
    case tp: BoomTileAttachParams => tp.copy(tileParams = tp.tileParams.copy(core = tp.tileParams.core.copy(
      enableMemtracePrintf = true
    )))
    case other => other
  }
})

class WithNBoomPerfCounters(n: Int) extends Config((site, here, up) => {
  case TilesLocated(InSubsystem) => up(TilesLocated(InSubsystem), site) map {
    case tp: BoomTileAttachParams => tp.copy(tileParams = tp.tileParams.copy(core = tp.tileParams.core.copy(
      nPerfCounters = n
    )))
    case other => other
  }
})


class WithSynchronousBoomTiles extends Config((site, here, up) => {
  case TilesLocated(InSubsystem) => up(TilesLocated(InSubsystem), site) map {
    case tp: BoomTileAttachParams => tp.copy(crossingParams = tp.crossingParams.copy(
      crossingType = SynchronousCrossing()
    ))
    case other => other
  }
})

class WithAsynchronousBoomTiles extends Config((site, here, up) => {
  case TilesLocated(InSubsystem) => up(TilesLocated(InSubsystem), site) map {
    case tp: BoomTileAttachParams => tp.copy(crossingParams = tp.crossingParams.copy(
      crossingType = AsynchronousCrossing()
    ))
    case other => other
  }
})

class WithRationalBoomTiles extends Config((site, here, up) => {
  case TilesLocated(InSubsystem) => up(TilesLocated(InSubsystem), site) map {
    case tp: BoomTileAttachParams => tp.copy(crossingParams = tp.crossingParams.copy(
      crossingType = RationalCrossing()
    ))
    case other => other
  }
})



/**
 * 1-wide BOOM.
 */
class WithNSmallBooms(n: Int = 1, overrideIdOffset: Option[Int] = None) extends Config(
  new WithTAGELBPD ++ // Default to TAGE-L BPD
  new Config((site, here, up) => {
    case TilesLocated(InSubsystem) => {
      val prev = up(TilesLocated(InSubsystem), site)
      val idOffset = overrideIdOffset.getOrElse(prev.size)
      (0 until n).map { i =>
        BoomTileAttachParams(
          tileParams = BoomTileParams(
            core = BoomCoreParams(
              fetchWidth = 4,
              decodeWidth = 1,
              numRobEntries = 32,
              issueParams = Seq(
                IssueParams(issueWidth=2, numEntries=8, iqType=IQ_MEM, dispatchWidth=1),
                IssueParams(issueWidth=1, numEntries=8, iqType=IQ_UNQ, dispatchWidth=1),
                IssueParams(issueWidth=1, numEntries=8, iqType=IQ_ALU, dispatchWidth=1),
                IssueParams(issueWidth=1, numEntries=8, iqType=IQ_FP , dispatchWidth=1)),
              numIntPhysRegisters = 52,
              numFpPhysRegisters = 48,
              numIrfReadPorts = 3,
              numFrfReadPorts = 3,
              numFrfBanks = 1,
              numLdqEntries = 8,
              numStqEntries = 8,
              maxBrCount = 8,
              numFetchBufferEntries = 8,
              ftq = FtqParameters(nEntries=16),
              nPerfCounters = 2,
              fpu = Some(freechips.rocketchip.tile.FPUParams(sfmaLatency=4, dfmaLatency=4, divSqrt=true))
            ),
            dcache = Some(
              DCacheParams(rowBits = 64, nSets=64, nWays=4, nMSHRs=2, nTLBWays=8)
            ),
            icache = Some(
<<<<<<< HEAD
              ICacheParams(rowBits = -1, nSets=64, nWays=4, fetchBytes=2*4)
=======
              ICacheParams(rowBits = 64, nSets=64, nWays=4, fetchBytes=2*4)
>>>>>>> b27112d0
            ),
            hartId = i + idOffset
          ),
          crossingParams = RocketCrossingParams()
        )
      } ++ prev
    }
    case XLen => 64
  })
)

/**
 * 2-wide BOOM.
 */
class WithNMediumBooms(n: Int = 1, overrideIdOffset: Option[Int] = None) extends Config(
  new WithTAGELBPD ++ // Default to TAGE-L BPD
  new Config((site, here, up) => {
    case TilesLocated(InSubsystem) => {
      val prev = up(TilesLocated(InSubsystem), site)
      val idOffset = overrideIdOffset.getOrElse(prev.size)
      (0 until n).map { i =>
        BoomTileAttachParams(
          tileParams = BoomTileParams(
            core = BoomCoreParams(
              fetchWidth = 4,
              decodeWidth = 2,
              numRobEntries = 64,
              issueParams = Seq(
                IssueParams(issueWidth=2, numEntries=12, iqType=IQ_MEM, dispatchWidth=2),
                IssueParams(issueWidth=1, numEntries=12, iqType=IQ_UNQ, dispatchWidth=2),
                IssueParams(issueWidth=2, numEntries=20, iqType=IQ_ALU, dispatchWidth=2),
                IssueParams(issueWidth=1, numEntries=12, iqType=IQ_FP , dispatchWidth=2)),
              numIntPhysRegisters = 80,
              numFpPhysRegisters = 64,
              numIrfReadPorts = 5,
              numIrfBanks = 2,
              numFrfReadPorts = 3,
              numFrfBanks = 1,
              numLdqEntries = 16,
              numStqEntries = 16,
              maxBrCount = 12,
              numFetchBufferEntries = 16,
              ftq = FtqParameters(nEntries=32),
              nPerfCounters = 6,
              fpu = Some(freechips.rocketchip.tile.FPUParams(sfmaLatency=4, dfmaLatency=4, divSqrt=true))
            ),
            dcache = Some(
              DCacheParams(rowBits = 64, nSets=64, nWays=4, nMSHRs=2, nTLBWays=8)
            ),
            icache = Some(
<<<<<<< HEAD
              ICacheParams(rowBits = -1, nSets=64, nWays=4, fetchBytes=2*4)
=======
              ICacheParams(rowBits = 64, nSets=64, nWays=4, fetchBytes=2*4)
>>>>>>> b27112d0
            ),
            hartId = i + idOffset
          ),
          crossingParams = RocketCrossingParams()
        )
      } ++ prev
    }
    case XLen => 64
  })
)
// DOC include start: LargeBoomConfig
/**
 * 3-wide BOOM. Try to match the Cortex-A15.
 */
class WithNLargeBooms(n: Int = 1, overrideIdOffset: Option[Int] = None) extends Config(
  new WithTAGELBPD ++ // Default to TAGE-L BPD
  new Config((site, here, up) => {
    case TilesLocated(InSubsystem) => {
      val prev = up(TilesLocated(InSubsystem), site)
      val idOffset = overrideIdOffset.getOrElse(prev.size)
      (0 until n).map { i =>
        BoomTileAttachParams(
          tileParams = BoomTileParams(
            core = BoomCoreParams(
              fetchWidth = 8,
              decodeWidth = 3,
              numRobEntries = 96,
              issueParams = Seq(
                IssueParams(issueWidth=2, numEntries=16, iqType=IQ_MEM, dispatchWidth=3),
                IssueParams(issueWidth=1, numEntries=16, iqType=IQ_UNQ, dispatchWidth=3, numSlowEntries=8),
                IssueParams(issueWidth=3, numEntries=16, iqType=IQ_ALU, dispatchWidth=3, numSlowEntries=8),
                IssueParams(issueWidth=1, numEntries=24, iqType=IQ_FP , dispatchWidth=3, numSlowEntries=12)),
              numIntPhysRegisters = 100,
              numFpPhysRegisters = 96,
              numIrfReadPorts = 6,
              numIrfBanks = 2,
              numFrfReadPorts = 3,
              numFrfBanks = 1,
              numLdqEntries = 24,
              numStqEntries = 24,
              maxBrCount = 16,
              numFetchBufferEntries = 24,
              enableColumnALUIssue = true,
              ftq = FtqParameters(nEntries=32),
              fpu = Some(freechips.rocketchip.tile.FPUParams(sfmaLatency=4, dfmaLatency=4, divSqrt=true))
            ),
            dcache = Some(
              DCacheParams(rowBits = 128, nSets=64, nWays=8, nMSHRs=4, nTLBWays=16)
            ),
            icache = Some(
<<<<<<< HEAD
              ICacheParams(rowBits = -1, nSets=64, nWays=8, fetchBytes=4*4)
=======
              ICacheParams(rowBits = 128, nSets=64, nWays=8, fetchBytes=4*4)
>>>>>>> b27112d0
            ),
            hartId = i + idOffset
          ),
          crossingParams = RocketCrossingParams()
        )
      } ++ prev
    }
    case XLen => 64
  })
)
// DOC include end: LargeBoomConfig

class WithNMegaBooms(n: Int = 1, overrideIdOffset: Option[Int] = None) extends Config(
  new WithTAGELBPD ++ // Default to TAGE-L BPD
  new Config((site, here, up) => {
    case TilesLocated(InSubsystem) => {
      val prev = up(TilesLocated(InSubsystem), site)
      val idOffset = overrideIdOffset.getOrElse(prev.size)
      (0 until n).map { i =>
        BoomTileAttachParams(
          tileParams = BoomTileParams(
            core = BoomCoreParams(
              fetchWidth = 8,
              decodeWidth = 4,
              numRobEntries = 128,
              issueParams = Seq(
                IssueParams(issueWidth=3, numEntries=32, iqType=IQ_MEM, dispatchWidth=4),
                IssueParams(issueWidth=1, numEntries=20, iqType=IQ_UNQ, dispatchWidth=4),
                IssueParams(issueWidth=4, numEntries=40, iqType=IQ_ALU, dispatchWidth=4),
                IssueParams(issueWidth=2, numEntries=32, iqType=IQ_FP , dispatchWidth=4)),
              lsuWidth = 2,
              numIntPhysRegisters = 144,
              numFpPhysRegisters = 128,
              numIrfReadPorts = 4,
              numIrfBanks = 4,
              numFrfReadPorts = 6,
              numFrfBanks = 1,
              numLdqEntries = 32,
              numStqEntries = 32,
              maxBrCount = 20,
              numFetchBufferEntries = 32,
              enablePrefetching = true,
              enableSuperscalarSnapshots = true,
              enableFastLoadUse = true,
              numDCacheBanks = 4,
              ftq = FtqParameters(nEntries=40),
              fpu = Some(freechips.rocketchip.tile.FPUParams(sfmaLatency=4, dfmaLatency=4, divSqrt=true))
            ),
            dcache = Some(
              DCacheParams(rowBits = 128, nSets=64, nWays=8, nMSHRs=8, nTLBWays=32)
            ),
            icache = Some(
<<<<<<< HEAD
              ICacheParams(rowBits = -1, nSets=64, nWays=8, fetchBytes=4*4)
=======
              ICacheParams(rowBits = 128, nSets=64, nWays=8, fetchBytes=4*4)
>>>>>>> b27112d0
            ),
            hartId = i + idOffset
          ),
          crossingParams = RocketCrossingParams()
        )
      } ++ prev
    }
    case XLen => 64
  })
)

class WithNMegaTapeoutBooms(n: Int = 1, singlePorted: Boolean = true, overrideIdOffset: Option[Int] = None) extends Config(
  new WithFastTAGEBPD(singlePorted) ++
  new Config((site, here, up) => {
    case TilesLocated(InSubsystem) => {
      val prev = up(TilesLocated(InSubsystem), site)
      val idOffset = overrideIdOffset.getOrElse(prev.size)
      (0 until n).map { i =>
        BoomTileAttachParams(
          tileParams = BoomTileParams(
            core = BoomCoreParams(
              fetchWidth = 8,
              decodeWidth = 4,
              numRobEntries = 128,
              issueParams = Seq(
                IssueParams(issueWidth=2, numEntries=32, iqType=IQ_MEM, dispatchWidth=4, numSlowEntries=20),
                IssueParams(issueWidth=1, numEntries=20, iqType=IQ_UNQ, dispatchWidth=4, numSlowEntries=12),
                IssueParams(issueWidth=4, numEntries=20, iqType=IQ_ALU, dispatchWidth=4, numSlowEntries=12),
                IssueParams(issueWidth=2, numEntries=32, iqType=IQ_FP , dispatchWidth=4, numSlowEntries=20)),
              lsuWidth = 2,
              imulLatency = 4,
              numIntPhysRegisters = 144,
              numFpPhysRegisters = 128,
              numIrfReadPorts = 4,
              numIrfBanks = 4,
              numFrfReadPorts = 4,
              numFrfBanks = 4,
              numLdqEntries = 32,
              numStqEntries = 32,
              maxBrCount = 20,
              numFetchBufferEntries = 32,
              enableSlowBTBRedirect = true,
              enablePrefetching = true,
              enableSuperscalarSnapshots = false,
              enableCompactingLSUDuringDispatch = false,
              enableStLdForwarding = false,
              enableAgenStage = true,
              enableColumnALUIssue = true,
              enableALUSingleWideDispatch = true,
              enableBankedFPFreelist = true,
              numDCacheBanks = 4,
              dcacheSinglePorted = singlePorted,
              icacheSinglePorted = singlePorted,
              ftq = FtqParameters(nEntries=40),
              fpu = Some(freechips.rocketchip.tile.FPUParams(sfmaLatency=4, dfmaLatency=4, divSqrt=true))
            ),
            dcache = Some(
              DCacheParams(rowBits = site(SystemBusKey).beatBits, nSets=128, nWays=4, nMSHRs=8, nTLBWays=32)
            ),
            icache = Some(
              ICacheParams(rowBits = -1, nSets=64, nWays=8, fetchBytes=4*4)
            ),
            hartId = i + idOffset
          ),
          crossingParams = RocketCrossingParams()
        )
      } ++ prev
    }
    case XLen => 64
  })
)


/**
 * 5-wide BOOM.
  */
class WithNGigaBooms(n: Int = 1, overrideIdOffset: Option[Int] = None) extends Config(
  new WithTAGELBPD ++ // Default to TAGE-L BPD
  new Config((site, here, up) => {
    case TilesLocated(InSubsystem) => {
      val prev = up(TilesLocated(InSubsystem), site)
      val idOffset = overrideIdOffset.getOrElse(prev.size)
      (0 until n).map { i =>
        BoomTileAttachParams(
          tileParams = BoomTileParams(
            core = BoomCoreParams(
              fetchWidth = 8,
              decodeWidth = 5,
              numRobEntries = 130,
              issueParams = Seq(
                IssueParams(issueWidth=2, numEntries=32, iqType=IQ_MEM, dispatchWidth=5, numSlowEntries=12),
                IssueParams(issueWidth=1, numEntries=32, iqType=IQ_UNQ, dispatchWidth=5, numSlowEntries=24),
                IssueParams(issueWidth=5, numEntries=20, iqType=IQ_ALU, dispatchWidth=5, numSlowEntries=10),
                IssueParams(issueWidth=2, numEntries=32, iqType=IQ_FP , dispatchWidth=5, numSlowEntries=20)),
              lsuWidth = 2,
              numIntPhysRegisters = 128,
              numFpPhysRegisters = 128,
              numFrfReadPorts=6,
              numFrfBanks=1,
              numLdqEntries = 32,
              numStqEntries = 32,
              maxBrCount = 20,
              numFetchBufferEntries = 32,
              enablePrefetching = true,
              enableSuperscalarSnapshots = false,
              enableColumnALUIssue = true,
              numDCacheBanks = 1,
              ftq = FtqParameters(nEntries=40),
              fpu = Some(freechips.rocketchip.tile.FPUParams(sfmaLatency=4, dfmaLatency=4, divSqrt=true))
            ),
            dcache = Some(
              DCacheParams(rowBits = 128, nSets=64, nWays=8, nMSHRs=8, nTLBWays=32)
            ),
            icache = Some(
<<<<<<< HEAD
              ICacheParams(rowBits = -1, nSets=64, nWays=8, fetchBytes=4*4)
=======
              ICacheParams(rowBits = 128, nSets=64, nWays=8, fetchBytes=4*4)
>>>>>>> b27112d0
            ),
            hartId = i + idOffset
          ),
          crossingParams = RocketCrossingParams()
        )
      } ++ prev
    }
    case XLen => 64
  })
)

/**
  * BOOM Configs for CS152 lab
  */
class WithNCS152BaselineBooms(n: Int = 1, overrideIdOffset: Option[Int] = None) extends Config(
  new WithTAGELBPD ++ // Default to TAGE-L BPD
  new Config((site, here, up) => {
    case TilesLocated(InSubsystem) => {
      val prev = up(TilesLocated(InSubsystem), site)
      val idOffset = overrideIdOffset.getOrElse(prev.size)
      (0 until n).map { i =>
        val coreWidth = 1                     // CS152: Change me (1 to 4)
        val lsuWidth  = 1                      // CS152: Change me (1 or 2)
        BoomTileAttachParams(
          tileParams = BoomTileParams(
            core = BoomCoreParams(
              fetchWidth = 4,                   // CS152: Change me (4 or 8)
              numRobEntries = 4,                // CS152: Change me (2+)
              numIntPhysRegisters = 33,         // CS152: Change me (33+)
              numLdqEntries = 8,                // CS152: Change me (2+)
              numStqEntries = 8,                // CS152: Change me (2+)
              maxBrCount = 8,                   // CS152: Change me (2+)
              enableBranchPrediction = false,   // CS152: Change me
              numRasEntries = 0,                // CS152: Change me

              // DO NOT CHANGE BELOW
              enableBranchPrintf = true,
              decodeWidth = coreWidth,
              numFetchBufferEntries = coreWidth * 8,
              numDCacheBanks = lsuWidth,
              lsuWidth = lsuWidth,
              issueParams = Seq(
                IssueParams(issueWidth=2,         numEntries=8,  iqType=IQ_MEM, dispatchWidth=coreWidth),
                IssueParams(issueWidth=1,         numEntries=8,  iqType=IQ_UNQ, dispatchWidth=coreWidth),
                IssueParams(issueWidth=coreWidth, numEntries=16, iqType=IQ_ALU, dispatchWidth=coreWidth),
                IssueParams(issueWidth=1,         numEntries=4,  iqType=IQ_FP , dispatchWidth=coreWidth))
                // DO NOT CHANGE ABOVE
            ),
            dcache = Some(DCacheParams(
              rowBits=64,
              nSets=64, // CS152: Change me (must be pow2, 2-64)
              nWays=4,  // CS152: Change me (1-8)
              nMSHRs=2  // CS152: Change me (1+)
            )),
            hartId = i + idOffset
          ),
          crossingParams = RocketCrossingParams()
        )
      } ++ prev
    }
    case XLen => 64
  })
)

class WithNCS152DefaultBooms(n: Int = 1, overrideIdOffset: Option[Int] = None) extends Config(
  new WithTAGELBPD ++ // Default to TAGE-L BPD
  new Config((site, here, up) => {
    case TilesLocated(InSubsystem) => {
      val prev = up(TilesLocated(InSubsystem), site)
      val idOffset = overrideIdOffset.getOrElse(prev.size)
      (0 until n).map { i =>
        val coreWidth = 3                     // CS152: Change me (1 to 4)
        val lsuWidth = 1                      // CS152: Change me (1 or 2)
        val nIssueSlots = 32                  // CS152: Change me (2+)
        BoomTileAttachParams(
          tileParams = BoomTileParams(
            core = BoomCoreParams(
              fetchWidth = 4,                   // CS152: Change me (4 or 8)
              numRobEntries = 96,               // CS152: Change me (2+)
              numIntPhysRegisters = 96,         // CS152: Change me (33+)
              numLdqEntries = 16,               // CS152: Change me (2+)
              numStqEntries = 16,               // CS152: Change me (2+)
              maxBrCount = 12,                  // CS152: Change me (2+)
              enableBranchPrediction = true,    // CS152: Change me
              numRasEntries = 16,               // CS152: Change me

              // DO NOT CHANGE BELOW
              enableBranchPrintf = true,
              decodeWidth = coreWidth,
              numFetchBufferEntries = coreWidth * 8,
              numDCacheBanks = lsuWidth,
              lsuWidth = lsuWidth,
              issueParams = Seq(
                IssueParams(issueWidth=2,         numEntries=nIssueSlots, iqType=IQ_MEM, dispatchWidth=coreWidth),
                IssueParams(issueWidth=1,         numEntries=nIssueSlots, iqType=IQ_UNQ, dispatchWidth=coreWidth),
                IssueParams(issueWidth=coreWidth, numEntries=nIssueSlots, iqType=IQ_ALU, dispatchWidth=coreWidth, numSlowEntries=nIssueSlots),
                IssueParams(issueWidth=1,         numEntries=nIssueSlots, iqType=IQ_FP , dispatchWidth=coreWidth))
                // DO NOT CHANGE ABOVE
            ),
            dcache = Some(DCacheParams(
              rowBits=64,
              nSets=64, // CS152: Change me (must be pow2, 2-64)
              nWays=4,  // CS152: Change me (1-8)
              nMSHRs=2  // CS152: Change me (1+)
            )),
            hartId = i + idOffset
          ),
          crossingParams = RocketCrossingParams()
        )
      } ++ prev
    }
    case XLen => 64
  })
)

/**
  *  Branch prediction configs below
  */

class WithFastTAGEBPD(singlePorted: Boolean = true) extends Config((site, here, up) => {
  case TilesLocated(InSubsystem) => up(TilesLocated(InSubsystem), site) map {
    case tp: BoomTileAttachParams => tp.copy(tileParams = tp.tileParams.copy(core = tp.tileParams.core.copy(
      bpdMaxMetaLength = 120,
      globalHistoryLength = 64,
      localHistoryLength = 1,
      localHistoryNSets = 0,
      branchPredictor = ((resp_in: BranchPredictionBankResponse, p: Parameters) => {
        val tage = Module(new TageBranchPredictorBank(
          BoomTageParams(
            tableInfo = Seq((  128,       2,     8),
                            (  128,       4,     8),
                            (  128,       8,     8),
                            (  128,      16,     8),
                            (  128,      32,     8),
                            (  128,      64,     8)),
            singlePorted = singlePorted
          )
        )(p))
        val slowbtb = Module(new SlowBTBBranchPredictorBank(
          BoomSlowBTBParams(singlePorted = singlePorted))(p))
        val fastbtb = Module(new BTBBranchPredictorBank(
          BoomBTBParams(nSets = 32, nWays = 2, offsetSz = 13, extendedNSets = 32, useFlops = true))(p))
        val slowbim = Module(new BIMBranchPredictorBank(
          BoomBIMParams(nSets = 2048, singlePorted = true, slow = true, nCols = 2))(p))
        val fastbim = Module(new BIMBranchPredictorBank(
          BoomBIMParams(useFlops = true, nSets = 128, singlePorted = false))(p))
        val ubtb = Module(new GMicroBTBBranchPredictorBank(
          BoomGMicroBTBParams())(p))
        val preds = Seq(tage, slowbtb, fastbtb, slowbim, fastbim, ubtb)
        preds.map(_.io := DontCare)

        ubtb.io.resp_in(0)    := resp_in
        fastbim.io.resp_in(0) := ubtb.io.resp
        slowbim.io.resp_in(0) := fastbim.io.resp
        fastbtb.io.resp_in(0) := slowbim.io.resp
        slowbtb.io.resp_in(0) := fastbtb.io.resp
        tage.io.resp_in(0)    := slowbtb.io.resp

        (preds, tage.io.resp)
      })
    )))
    case other => other
  }
})

class WithTAGELBPD extends Config((site, here, up) => {
  case TilesLocated(InSubsystem) => up(TilesLocated(InSubsystem), site) map {
    case tp: BoomTileAttachParams => tp.copy(tileParams = tp.tileParams.copy(core = tp.tileParams.core.copy(
      bpdMaxMetaLength = 120,
      globalHistoryLength = 64,
      localHistoryLength = 1,
      localHistoryNSets = 0,
      branchPredictor = ((resp_in: BranchPredictionBankResponse, p: Parameters) => {
        val loop = Module(new LoopBranchPredictorBank()(p))
        val tage = Module(new TageBranchPredictorBank()(p))
        val btb = Module(new BTBBranchPredictorBank()(p))
        val bim = Module(new BIMBranchPredictorBank()(p))
        val ubtb = Module(new FA2MicroBTBBranchPredictorBank()(p))
        val preds = Seq(loop, tage, btb, ubtb, bim)
        preds.map(_.io := DontCare)

        ubtb.io.resp_in(0)  := resp_in
        bim.io.resp_in(0)   := ubtb.io.resp
        btb.io.resp_in(0)   := bim.io.resp
        tage.io.resp_in(0)  := btb.io.resp
        loop.io.resp_in(0)  := tage.io.resp

        (preds, loop.io.resp)
      })
    )))
    case other => other
  }
})

class WithBoom2BPD extends Config((site, here, up) => {
  case TilesLocated(InSubsystem) => up(TilesLocated(InSubsystem), site) map {
    case tp: BoomTileAttachParams => tp.copy(tileParams = tp.tileParams.copy(core = tp.tileParams.core.copy(
      bpdMaxMetaLength = 45,
      globalHistoryLength = 16,
      localHistoryLength = 1,
      localHistoryNSets = 0,
      branchPredictor = ((resp_in: BranchPredictionBankResponse, p: Parameters) => {
        // gshare is just variant of TAGE with 1 table
        val gshare = Module(new TageBranchPredictorBank(
          BoomTageParams(tableInfo = Seq((256, 16, 7)))
        )(p))
        val btb = Module(new BTBBranchPredictorBank()(p))
        val bim = Module(new BIMBranchPredictorBank()(p))
        val preds = Seq(bim, btb, gshare)
        preds.map(_.io := DontCare)

        bim.io.resp_in(0)  := resp_in
        btb.io.resp_in(0)  := bim.io.resp
        gshare.io.resp_in(0) := btb.io.resp
        (preds, gshare.io.resp)
      })
    )))
    case other => other
  }
})

class WithAlpha21264BPD extends Config((site, here, up) => {
  case TilesLocated(InSubsystem) => up(TilesLocated(InSubsystem), site) map {
    case tp: BoomTileAttachParams => tp.copy(tileParams = tp.tileParams.copy(core = tp.tileParams.core.copy(
      bpdMaxMetaLength = 64,
      globalHistoryLength = 32,
      localHistoryLength = 32,
      localHistoryNSets = 128,
      branchPredictor = ((resp_in: BranchPredictionBankResponse, p: Parameters) => {
        val btb = Module(new BTBBranchPredictorBank()(p))
        val gbim = Module(new HBIMBranchPredictorBank()(p))
        val lbim = Module(new HBIMBranchPredictorBank(BoomHBIMParams(useLocal=true))(p))
        val tourney = Module(new TourneyBranchPredictorBank()(p))
        val preds = Seq(lbim, btb, gbim, tourney)
        preds.map(_.io := DontCare)

        gbim.io.resp_in(0) := resp_in
        lbim.io.resp_in(0) := resp_in
        tourney.io.resp_in(0) := gbim.io.resp
        tourney.io.resp_in(1) := lbim.io.resp
        btb.io.resp_in(0)  := tourney.io.resp

        (preds, btb.io.resp)
      })
    )))
    case other => other
  }
})


class WithSWBPD extends Config((site, here, up) => {
  case TilesLocated(InSubsystem) => up(TilesLocated(InSubsystem), site) map {
    case tp: BoomTileAttachParams => tp.copy(tileParams = tp.tileParams.copy(core = tp.tileParams.core.copy(
      bpdMaxMetaLength = 1,
      globalHistoryLength = 32,
      localHistoryLength = 1,
      localHistoryNSets = 0,
      branchPredictor = ((resp_in: BranchPredictionBankResponse, p: Parameters) => {
        val sw = Module(new SwBranchPredictorBank()(p))

        sw.io.resp_in(0) := resp_in

        (Seq(sw), sw.io.resp)
      })
    )))
    case other => other
  }
})<|MERGE_RESOLUTION|>--- conflicted
+++ resolved
@@ -128,11 +128,7 @@
               DCacheParams(rowBits = 64, nSets=64, nWays=4, nMSHRs=2, nTLBWays=8)
             ),
             icache = Some(
-<<<<<<< HEAD
               ICacheParams(rowBits = -1, nSets=64, nWays=4, fetchBytes=2*4)
-=======
-              ICacheParams(rowBits = 64, nSets=64, nWays=4, fetchBytes=2*4)
->>>>>>> b27112d0
             ),
             hartId = i + idOffset
           ),
@@ -183,11 +179,7 @@
               DCacheParams(rowBits = 64, nSets=64, nWays=4, nMSHRs=2, nTLBWays=8)
             ),
             icache = Some(
-<<<<<<< HEAD
               ICacheParams(rowBits = -1, nSets=64, nWays=4, fetchBytes=2*4)
-=======
-              ICacheParams(rowBits = 64, nSets=64, nWays=4, fetchBytes=2*4)
->>>>>>> b27112d0
             ),
             hartId = i + idOffset
           ),
@@ -238,11 +230,7 @@
               DCacheParams(rowBits = 128, nSets=64, nWays=8, nMSHRs=4, nTLBWays=16)
             ),
             icache = Some(
-<<<<<<< HEAD
               ICacheParams(rowBits = -1, nSets=64, nWays=8, fetchBytes=4*4)
-=======
-              ICacheParams(rowBits = 128, nSets=64, nWays=8, fetchBytes=4*4)
->>>>>>> b27112d0
             ),
             hartId = i + idOffset
           ),
@@ -295,11 +283,7 @@
               DCacheParams(rowBits = 128, nSets=64, nWays=8, nMSHRs=8, nTLBWays=32)
             ),
             icache = Some(
-<<<<<<< HEAD
               ICacheParams(rowBits = -1, nSets=64, nWays=8, fetchBytes=4*4)
-=======
-              ICacheParams(rowBits = 128, nSets=64, nWays=8, fetchBytes=4*4)
->>>>>>> b27112d0
             ),
             hartId = i + idOffset
           ),
@@ -414,11 +398,7 @@
               DCacheParams(rowBits = 128, nSets=64, nWays=8, nMSHRs=8, nTLBWays=32)
             ),
             icache = Some(
-<<<<<<< HEAD
               ICacheParams(rowBits = -1, nSets=64, nWays=8, fetchBytes=4*4)
-=======
-              ICacheParams(rowBits = 128, nSets=64, nWays=8, fetchBytes=4*4)
->>>>>>> b27112d0
             ),
             hartId = i + idOffset
           ),

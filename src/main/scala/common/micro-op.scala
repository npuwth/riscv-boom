//******************************************************************************
// Copyright (c) 2015 - 2018, The Regents of the University of California (Regents).
// All Rights Reserved. See LICENSE and LICENSE.SiFive for license details.
//------------------------------------------------------------------------------

//------------------------------------------------------------------------------
//------------------------------------------------------------------------------
// MicroOp
//------------------------------------------------------------------------------
//------------------------------------------------------------------------------

package boom.common

import chisel3._
import chisel3.util._

import freechips.rocketchip.config.Parameters
import freechips.rocketchip.util._

abstract trait HasBoomUOP extends BoomBundle
{
  val uop = new MicroOp()
}

class MicroOp(implicit p: Parameters) extends BoomBundle
  with freechips.rocketchip.rocket.constants.MemoryOpConstants
  with freechips.rocketchip.rocket.constants.ScalarOpConstants
{
  val uopc             = UInt(UOPC_SZ.W)       // micro-op code
  val inst             = UInt(32.W)
  val debug_inst       = UInt(32.W)
  val is_rvc           = Bool()
  val debug_pc         = UInt(coreMaxAddrBits.W)
  val iq_type          = Vec(IQ_SZ, Bool())       // which issue unit do we use?
  val fu_code          = Vec(FC_SZ, Bool()) // which functional unit do we use?

  val iw_issued              = Bool() // Was this uop issued last cycle? If so, it can vacate this cycle
  val iw_issued_partial_agen = Bool()
  val iw_issued_partial_dgen = Bool()
  val iw_p1_speculative_child = UInt(aluWidth.W)
  val iw_p2_speculative_child = UInt(aluWidth.W)


  // Get the operand off the bypass network, avoid a register read port allocation
  val iw_p1_bypass_hint = Bool()
  val iw_p2_bypass_hint = Bool()
  val iw_p3_bypass_hint = Bool()

  val dis_col_sel      = UInt(coreWidth.W) // If using column-issue ALUs with 1-wide dispatch, which column to issue to?

  val br_mask          = UInt(maxBrCount.W)  // which branches are we being speculated under?
  val br_tag           = UInt(brTagSz.W)


  val br_type          = UInt(4.W)
  val is_sfb           = Bool()                      // is this a sfb or in the shadow of a sfb
  val is_fence         = Bool()
  val is_fencei        = Bool()
  val is_amo           = Bool()
  val is_eret          = Bool()
  val is_sys_pc2epc    = Bool()                      // Is a ECall or Breakpoint -- both set EPC to PC.
  val is_rocc          = Bool()


  // Index into FTQ to figure out our fetch PC.
  val ftq_idx          = UInt(log2Ceil(ftqSz).W)
  // This inst straddles two fetch packets
  val edge_inst        = Bool()
  // Low-order bits of our own PC. Combine with ftq[ftq_idx] to get PC.
  // Aligned to a cache-line size, as that is the greater fetch granularity.
  // TODO: Shouldn't this be aligned to fetch-width size?
  val pc_lob           = UInt(log2Ceil(icBlockBytes).W)

  // Was this a branch that was predicted taken?
  val taken            = Bool()

  val imm_sel          = UInt(IS_N.getWidth.W)
  val pimm             = UInt(immPregSz.W)
  val imm_packed       = UInt(LONGEST_IMM_SZ.W) // densely pack the imm in decode

  val op1_sel          = UInt(OP1_X.getWidth.W)
  val op2_sel          = UInt(OP2_X.getWidth.W)

  val rob_idx          = UInt(robAddrSz.W)
  val ldq_idx          = UInt(ldqAddrSz.W)
  val stq_idx          = UInt(stqAddrSz.W)
  val rxq_idx          = UInt(log2Ceil(numRxqEntries).W)
  val pdst             = UInt(maxPregSz.W)
  val prs1             = UInt(maxPregSz.W)
  val prs2             = UInt(maxPregSz.W)
  val prs3             = UInt(maxPregSz.W)
  val ppred            = UInt(log2Ceil(ftqSz).W)

  val prs1_busy        = Bool()
  val prs2_busy        = Bool()
  val prs3_busy        = Bool()
  val ppred_busy       = Bool()

  val stale_pdst       = UInt(maxPregSz.W)
  val exception        = Bool()
  val exc_cause        = UInt(xLen.W)          // TODO compress this down, xlen is insanity
  val mem_cmd          = UInt(M_SZ.W)          // sync primitives/cache flushes
  val mem_size         = UInt(2.W)
  val mem_signed       = Bool()
  val uses_ldq         = Bool()
  val uses_stq         = Bool()
  val is_unique        = Bool()                      // only allow this instruction in the pipeline, wait for STQ to
                                                     // drain, clear fetcha fter it (tell ROB to un-ready until empty)
  val flush_on_commit  = Bool()                      // some instructions need to flush the pipeline behind them
  val csr_cmd          = UInt(freechips.rocketchip.rocket.CSR.SZ.W)


  // Predication
  def is_br            = br_type.isOneOf(B_NE, B_EQ, B_GE, B_GEU, B_LT, B_LTU)
  def is_jal           = br_type === B_J
  def is_jalr          = br_type === B_JR
  def is_sfb_br        = br_type =/= B_N && is_sfb && enableSFBOpt.B // Does this write a predicate
  def is_sfb_shadow    = br_type === B_N && is_sfb && enableSFBOpt.B // Is this predicated
  val ldst_is_rs1      = Bool() // If this is set and we are predicated off, copy rs1 to dst,
                                // else copy rs2 to dst

  // logical specifiers (only used in Decode->Rename), except rollback (ldst)
  val ldst             = UInt(lregSz.W)
  val lrs1             = UInt(lregSz.W)
  val lrs2             = UInt(lregSz.W)
  val lrs3             = UInt(lregSz.W)

  val dst_rtype        = UInt(2.W)
  val lrs1_rtype       = UInt(2.W)
  val lrs2_rtype       = UInt(2.W)
  val frs3_en          = Bool()

  val fcn_dw           = Bool()
  val fcn_op           = UInt(freechips.rocketchip.rocket.ALU.SZ_ALU_FN.W)

  // floating point information
  val fp_val           = Bool()             // is a floating-point instruction (F- or D-extension)?
                                            // If it's non-ld/st it will write back exception bits to the fcsr.
  val fp_rm            = UInt(3.W)
  val fp_typ           = UInt(2.W)

  // frontend exception information
  val xcpt_pf_if       = Bool()             // I-TLB page fault.
  val xcpt_ae_if       = Bool()             // I$ access exception.
  val xcpt_ma_if       = Bool()             // Misaligned fetch (jal/brjumping to misaligned addr).
  val bp_debug_if      = Bool()             // Breakpoint
  val bp_xcpt_if       = Bool()             // Breakpoint


  // What prediction structure provides the prediction FROM this op
  val debug_fsrc       = UInt(BSRC_SZ.W)
  // What prediction structure provides the prediction TO this op
  val debug_tsrc       = UInt(BSRC_SZ.W)

  // Do we allocate a branch tag for this?
  // SFB branches don't get a mask, they get a predicate bit
  def allocate_brtag   = (is_br && !is_sfb) || is_jalr

  def starts_bsy       = !(is_fence || is_fencei)
  // Is it possible for this uop to misspeculate, preventing the commit of subsequent uops?
  def starts_unsafe    = uses_ldq || (uses_stq && !is_fence) || is_br || is_jalr
}

<<<<<<< HEAD
=======
/**
 * Control signals within a MicroOp
 *
 * TODO REFACTOR this, as this should no longer be true, as bypass occurs in stage before branch resolution
 */
class CtrlSignals extends Bundle()
{
  val br_type     = UInt(BR_N.getWidth.W)
  val op1_sel     = UInt(OP1_X.getWidth.W)
  val op2_sel     = UInt(OP2_X.getWidth.W)
  val imm_sel     = UInt(IS_X.getWidth.W)
  val op_fcn      = UInt((new freechips.rocketchip.rocket.ALUFN).SZ_ALU_FN.W)
  val fcn_dw      = Bool()
  val csr_cmd     = UInt(freechips.rocketchip.rocket.CSR.SZ.W)
  val is_load     = Bool()   // will invoke TLB address lookup
  val is_sta      = Bool()   // will invoke TLB address lookup
  val is_std      = Bool()
}


>>>>>>> a9c94485
<|MERGE_RESOLUTION|>--- conflicted
+++ resolved
@@ -160,27 +160,3 @@
   // Is it possible for this uop to misspeculate, preventing the commit of subsequent uops?
   def starts_unsafe    = uses_ldq || (uses_stq && !is_fence) || is_br || is_jalr
 }
-
-<<<<<<< HEAD
-=======
-/**
- * Control signals within a MicroOp
- *
- * TODO REFACTOR this, as this should no longer be true, as bypass occurs in stage before branch resolution
- */
-class CtrlSignals extends Bundle()
-{
-  val br_type     = UInt(BR_N.getWidth.W)
-  val op1_sel     = UInt(OP1_X.getWidth.W)
-  val op2_sel     = UInt(OP2_X.getWidth.W)
-  val imm_sel     = UInt(IS_X.getWidth.W)
-  val op_fcn      = UInt((new freechips.rocketchip.rocket.ALUFN).SZ_ALU_FN.W)
-  val fcn_dw      = Bool()
-  val csr_cmd     = UInt(freechips.rocketchip.rocket.CSR.SZ.W)
-  val is_load     = Bool()   // will invoke TLB address lookup
-  val is_sta      = Bool()   // will invoke TLB address lookup
-  val is_std      = Bool()
-}
-
-
->>>>>>> a9c94485

--- conflicted
+++ resolved
@@ -54,7 +54,7 @@
   hartId: Int = 0,
   beuAddr: Option[BigInt] = None,
   blockerCtrlAddr: Option[BigInt] = None,
-  boundaryBuffers: Boolean = false, // if synthesized with hierarchical PnR, cut feed-throughs?
+  boundaryBuffers: Boolean = false // if synthesized with hierarchical PnR, cut feed-throughs?
   ) extends TileParams
 {
   require(icache.isDefined)
@@ -130,39 +130,6 @@
     else TLBuffer(BufferParams.flow, BufferParams.none, BufferParams.none, BufferParams.none, BufferParams.none)
   }
 
-<<<<<<< HEAD
-  val fakeRocketParams = RocketTileParams(
-    dcache = boomParams.dcache,
-    hartId = boomParams.hartId,
-    name   = boomParams.name,
-    btb    = boomParams.btb,
-    core = RocketCoreParams(
-      bootFreqHz          = boomParams.core.bootFreqHz,
-      useVM               = boomParams.core.useVM,
-      useUser             = boomParams.core.useUser,
-      useDebug            = boomParams.core.useDebug,
-      useAtomics          = boomParams.core.useAtomics,
-      useAtomicsOnlyForIO = boomParams.core.useAtomicsOnlyForIO,
-      useCompressed       = boomParams.core.useCompressed,
-      useSCIE             = boomParams.core.useSCIE,
-      mulDiv              = boomParams.core.mulDiv,
-      fpu                 = boomParams.core.fpu,
-      nLocalInterrupts    = boomParams.core.nLocalInterrupts,
-      nPMPs               = boomParams.core.nPMPs,
-      nBreakpoints        = boomParams.core.nBreakpoints,
-      nPerfCounters       = boomParams.core.nPerfCounters,
-      haveBasicCounters   = boomParams.core.haveBasicCounters,
-      misaWritable        = boomParams.core.misaWritable,
-      haveCFlush          = boomParams.core.haveCFlush,
-      nL2TLBEntries       = boomParams.core.nL2TLBEntries,
-      mtvecInit           = boomParams.core.mtvecInit,
-      mtvecWritable       = boomParams.core.mtvecWritable
-    )
-  )
-  val rocketLogicalTree: RocketLogicalTreeNode = new RocketLogicalTreeNode(cpuDevice, fakeRocketParams, None, p(XLen))
-
-=======
->>>>>>> e81d8ccb
   override lazy val module = new BoomTileModuleImp(this)
 
   // DCache

//******************************************************************************
// Copyright (c) 2013 - 2018, The Regents of the University of California (Regents).
// All Rights Reserved. See LICENSE and LICENSE.SiFive for license details.
//------------------------------------------------------------------------------
// Author: Christopher Celio
//------------------------------------------------------------------------------

//------------------------------------------------------------------------------
//------------------------------------------------------------------------------
// Re-order Buffer
//------------------------------------------------------------------------------
//------------------------------------------------------------------------------
//
// Bank the ROB, such that each "dispatch" group gets its own row of the ROB,
// and each instruction in the dispatch group goes to a different bank.
// We can compress out the PC by only saving the high-order bits!
//
// ASSUMPTIONS:
//    - dispatch groups are aligned to the PC.
//
// NOTES:
//    - Currently we do not compress out bubbles in the ROB.
//    - Exceptions are only taken when at the head of the commit bundle --
//      this helps deal with loads, stores, and refetch instructions.

package boom.exu

import scala.math.ceil

import chisel3._
import chisel3.util._
import chisel3.experimental.chiselName

import freechips.rocketchip.config.Parameters
import freechips.rocketchip.util.Str

import boom.common._
import boom.util._

/**
 * IO bundle to interact with the ROB
 *
 * @param numWakeupPorts number of wakeup ports to the rob
 * @param numFpuPorts number of fpu ports that will write back fflags
 */
class RobIo(
  val numWakeupPorts: Int,
  val numFpuPorts: Int
  )(implicit p: Parameters)  extends BoomBundle
{
  // Decode Stage
  // (Allocate, write instruction to ROB).
  val enq_valids       = Input(Vec(coreWidth, Bool()))
  val enq_uops         = Input(Vec(coreWidth, new MicroOp()))
  val enq_partial_stall= Input(Bool()) // we're dispatching only a partial packet,
                                       // and stalling on the rest of it (don't
                                       // advance the tail ptr)

  val rob_tail_idx = Output(UInt(robAddrSz.W))
  val rob_pnr_idx  = Output(UInt(robAddrSz.W))
  val rob_head_idx = Output(UInt(robAddrSz.W))

  // Handle Branch Misspeculations
  val brinfo = Input(new BrResolutionInfo())

  // Write-back Stage
  // (Update of ROB)
  // Instruction is no longer busy and can be committed
  val wb_resps = Flipped(Vec(numWakeupPorts, Valid(new ExeUnitResp(xLen max fLen+1))))

  // Unbusying ports for stores.
  val lsu_clr_bsy            = Input(Vec(2, Valid(UInt(robAddrSz.W))))

  // Port for unmarking loads/stores as speculation hazards..
  val lsu_clr_unsafe   = Input(Valid(UInt(robAddrSz.W)))


  // Track side-effects for debug purposes.
  // Also need to know when loads write back, whereas we don't need loads to unbusy.
  val debug_wb_valids = Input(Vec(numWakeupPorts, Bool()))
  val debug_wb_wdata  = Input(Vec(numWakeupPorts, Bits(xLen.W)))

  val fflags = Flipped(Vec(numFpuPorts, new ValidIO(new FFlagsResp())))
  val lxcpt = Flipped(new ValidIO(new Exception())) // LSU
  val bxcpt = Flipped(new ValidIO(new Exception())) // BRU

  // Commit stage (free resources; also used for rollback).
  val commit = Output(new CommitSignals())

  // tell the LSU that the head of the ROB is a load
  // (some loads can only execute once they are at the head of the ROB).
  val com_load_is_at_rob_head = Output(Bool())

  // Communicate exceptions to the CSRFile
  val com_xcpt = Valid(new CommitExceptionSignals())

  // Let the CSRFile stall us (e.g., wfi).
  val csr_stall = Input(Bool())

  // Flush signals (including exceptions, pipeline replays, and memory ordering failures)
  // to send to the frontend for redirection.
  val flush = Valid(new CommitExceptionSignals)

  // Stall Decode as appropriate
  val empty = Output(Bool())
  val ready = Output(Bool()) // ROB is busy unrolling rename state...

  // pass out debug information to high-level printf
  val debug = Output(new DebugRobSignals())

  val debug_tsc = Input(UInt(xLen.W))
}

/**
 * Bundle to send commit signals across processor
 */
class CommitSignals(implicit p: Parameters) extends BoomBundle
{
  val valids     = Vec(retireWidth, Bool())
  val uops       = Vec(retireWidth, new MicroOp())
  val fflags     = Valid(UInt(5.W))

  // Perform rollback of rename state (in conjuction with commit.uops).
  val rbk_valids = Vec(retireWidth, Bool())
  val rollback   = Bool()
}

/**
 * Bundle to communicate exceptions to CSRFile
 *
 * TODO combine FlushSignals and ExceptionSignals (currently timed to different cycles).
 */
class CommitExceptionSignals(implicit p: Parameters) extends BoomBundle
{
  val ftq_idx    = UInt(log2Ceil(ftqSz).W)
  val edge_inst  = Bool()
  val is_rvc     = Bool()
  val pc_lob     = UInt(log2Ceil(icBlockBytes).W)
  val cause      = UInt(xLen.W)
  val badvaddr   = UInt(xLen.W)
// The ROB needs to tell the FTQ if there's a pipeline flush (and what type)
// so the FTQ can drive the frontend with the correct redirected PC.
  val flush_typ  = FlushTypes()
}

/**
 * Tell the frontend the type of flush so it can set up the next PC properly.
 */
object FlushTypes
{
  def SZ = 3
  def apply() = UInt(SZ.W)
  def none = 0.U
  def xcpt = 1.U // An exception occurred.
  def eret = (2+1).U // Execute an environment return instruction.
  def refetch = 2.U // Flush and refetch the head instruction.
  def next = 4.U // Flush and fetch the next instruction.

  def useCsrEvec(typ: UInt): Bool = typ(0) // typ === xcpt.U || typ === eret.U
  def useSamePC(typ: UInt): Bool = typ === refetch
  def usePCplus4(typ: UInt): Bool = typ === next

  def getType(valid: Bool, i_xcpt: Bool, i_eret: Bool, i_refetch: Bool): UInt = {
    val ret =
      Mux(!valid, none,
      Mux(i_eret, eret,
      Mux(i_xcpt, xcpt,
      Mux(i_refetch, refetch,
        next))))
    ret
  }
}

/**
 * Bundle of signals indicating that an exception occurred
 */
class Exception(implicit p: Parameters) extends BoomBundle
{
  val uop = new MicroOp()
  val cause = Bits(log2Ceil(freechips.rocketchip.rocket.Causes.all.max+2).W)
  val badvaddr = UInt(coreMaxAddrBits.W)
}

/**
 * Bundle for debug ROB signals
 * These should not be synthesized!
 */
class DebugRobSignals(implicit p: Parameters) extends BoomBundle
{
  val state = UInt()
  val rob_head = UInt(robAddrSz.W)
  val rob_pnr = UInt(robAddrSz.W)
  val xcpt_val = Bool()
  val xcpt_uop = new MicroOp()
  val xcpt_badvaddr = UInt(xLen.W)
}

/**
 * Reorder Buffer to keep track of dependencies and inflight instructions
 *
 * @param numWakeupPorts number of wakeup ports to the ROB
 * @param numFpuPorts number of FPU units that will write back fflags
 */
@chiselName
class Rob(
  val numWakeupPorts: Int,
  val numFpuPorts: Int
  )(implicit p: Parameters) extends BoomModule
{
  val io = IO(new RobIo(numWakeupPorts, numFpuPorts))

  // ROB Finite State Machine
  val s_reset :: s_normal :: s_rollback :: s_wait_till_empty :: Nil = Enum(4)
  val rob_state = RegInit(s_reset)

  //commit entries at the head, and unwind exceptions from the tail
  val rob_head     = RegInit(0.U(log2Ceil(numRobRows).W))
  val rob_head_lsb = RegInit(0.U((1 max log2Ceil(coreWidth)).W)) // TODO: Accurately track head LSB (currently always 0)
  val rob_head_idx = if (coreWidth == 1) rob_head else Cat(rob_head, rob_head_lsb)

  val rob_tail     = RegInit(0.U(log2Ceil(numRobRows).W))
  val rob_tail_lsb = RegInit(0.U((1 max log2Ceil(coreWidth)).W))
  val rob_tail_idx = if (coreWidth == 1) rob_tail else Cat(rob_tail, rob_tail_lsb)

  val rob_pnr      = RegInit(0.U(log2Ceil(numRobRows).W))
  val rob_pnr_lsb  = RegInit(0.U((1 max log2Ceil(coreWidth)).W))
  val rob_pnr_idx  = if (coreWidth == 1) rob_pnr  else Cat(rob_pnr , rob_pnr_lsb)

  val maybe_full   = RegInit(false.B)
  val full         = Wire(Bool())
  val empty        = Wire(Bool())

  val will_commit         = Wire(Vec(coreWidth, Bool()))
  val can_commit          = Wire(Vec(coreWidth, Bool()))
  val can_throw_exception = Wire(Vec(coreWidth, Bool()))

  val rob_pnr_unsafe      = Wire(Vec(coreWidth, Bool())) // are the instructions at the pnr unsafe?
  val rob_head_vals       = Wire(Vec(coreWidth, Bool())) // are the instructions at the head valid?
  val rob_tail_vals       = Wire(Vec(coreWidth, Bool())) // are the instructions at the tail valid? (to track partial row dispatches)
  val rob_head_uses_stq   = Wire(Vec(coreWidth, Bool()))
  val rob_head_uses_ldq   = Wire(Vec(coreWidth, Bool()))
  val rob_head_fflags     = Wire(Vec(coreWidth, UInt(freechips.rocketchip.tile.FPConstants.FLAGS_SZ.W)))

  val exception_thrown = Wire(Bool())

  // exception info
  // TODO compress xcpt cause size. Most bits in the middle are zero.
  val r_xcpt_val       = RegInit(false.B)
  val r_xcpt_uop       = Reg(new MicroOp())
  val r_xcpt_badvaddr  = Reg(UInt(xLen.W))

  //--------------------------------------------------
  // Utility

  def GetRowIdx(rob_idx: UInt): UInt = {
    if (coreWidth == 1) return rob_idx
    else return rob_idx >> log2Ceil(coreWidth).U
  }
  def GetBankIdx(rob_idx: UInt): UInt = {
    if(coreWidth == 1) { return 0.U }
    else           { return rob_idx(log2Ceil(coreWidth)-1, 0).asUInt }
  }

  // **************************************************************************
  // Debug

  class DebugRobBundle extends BoomBundle
  {
    val valid      = Bool()
    val busy       = Bool()
    val unsafe     = Bool()
    val uop        = new MicroOp()
    val exception  = Bool()
  }
  val debug_entry = Wire(Vec(numRobEntries, new DebugRobBundle))
  debug_entry := DontCare // override in statements below

  // **************************************************************************
  // --------------------------------------------------------------------------
  // **************************************************************************

  // Contains all information the PNR needs to find the oldest instruction which can't be safely speculated past.
  val rob_unsafe_masked = WireInit(VecInit(Seq.fill(numRobRows << log2Ceil(coreWidth)){false.B}))

  for (w <- 0 until coreWidth) {
    def MatchBank(bank_idx: UInt): Bool = (bank_idx === w.U)

    // one bank
    val rob_val       = RegInit(VecInit(Seq.fill(numRobRows){false.B}))
    val rob_bsy       = Mem(numRobRows, Bool())
    val rob_unsafe    = Mem(numRobRows, Bool())
    val rob_uop       = Reg(Vec(numRobRows, new MicroOp()))
    val rob_exception = Mem(numRobRows, Bool())
    val rob_fflags    = Mem(numRobRows, Bits(freechips.rocketchip.tile.FPConstants.FLAGS_SZ.W))

    //-----------------------------------------------
    // Dispatch: Add Entry to ROB

    when (io.enq_valids(w)) {
      rob_val(rob_tail)       := true.B
      rob_bsy(rob_tail)       := !(io.enq_uops(w).is_fence ||
                                   io.enq_uops(w).is_fencei)
      rob_unsafe(rob_tail)    := io.enq_uops(w).unsafe
      rob_uop(rob_tail)       := io.enq_uops(w)
      rob_exception(rob_tail) := io.enq_uops(w).exception
      rob_fflags(rob_tail)    := 0.U
      rob_uop(rob_tail).stat_brjmp_mispredicted := false.B

      assert (rob_val(rob_tail) === false.B, "[rob] overwriting a valid entry.")
      assert ((io.enq_uops(w).rob_idx >> log2Ceil(coreWidth)) === rob_tail)
    } .elsewhen (io.enq_valids.reduce(_|_) && !rob_val(rob_tail)) {
      rob_uop(rob_tail).debug_inst := BUBBLE // just for debug purposes
    }

    //-----------------------------------------------
    // Writeback

    for (i <- 0 until numWakeupPorts) {
      val wb_resp = io.wb_resps(i)
      val wb_uop = wb_resp.bits.uop
      val row_idx = GetRowIdx(wb_uop.rob_idx)
      when (wb_resp.valid && MatchBank(GetBankIdx(wb_uop.rob_idx))) {
        rob_bsy(row_idx)      := false.B
        rob_unsafe(row_idx)   := false.B
        if (O3PIPEVIEW_PRINTF) {
          printf("%d; O3PipeView:complete:%d\n",
            rob_uop(row_idx).debug_events.fetch_seq,
            io.debug_tsc)
        }
      }
      // TODO check that fflags aren't overwritten
      // TODO check that the wb is to a valid ROB entry, give it a time stamp
//        assert (!(wb_resp.valid && MatchBank(GetBankIdx(wb_uop.rob_idx)) &&
//                  wb_uop.fp_val && !(wb_uop.is_load || wb_uop.is_store) &&
//                  rob_exc_cause(row_idx) =/= 0.U),
//                  "FP instruction writing back exc bits is overriding an existing exception.")
    }

    // Stores have a separate method to clear busy bits
    for (clr_rob_idx <- io.lsu_clr_bsy) {
      when (clr_rob_idx.valid && MatchBank(GetBankIdx(clr_rob_idx.bits))) {
        val cidx = GetRowIdx(clr_rob_idx.bits)
        rob_bsy(cidx)    := false.B
        assert (rob_val(cidx) === true.B, "[rob] store writing back to invalid entry.")
        assert (rob_bsy(cidx) === true.B, "[rob] store writing back to a not-busy entry.")

        if (O3PIPEVIEW_PRINTF) {
          printf("%d; O3PipeView:complete:%d\n",
            rob_uop(GetRowIdx(clr_rob_idx.bits)).debug_events.fetch_seq, io.debug_tsc)
        }
      }
    }

    when (io.lsu_clr_unsafe.valid && MatchBank(GetBankIdx(io.lsu_clr_unsafe.bits))) {
      val cidx = GetRowIdx(io.lsu_clr_unsafe.bits)
      rob_unsafe(cidx) := false.B
    }

    when (io.brinfo.valid && MatchBank(GetBankIdx(io.brinfo.rob_idx))) {
      rob_uop(GetRowIdx(io.brinfo.rob_idx)).stat_brjmp_mispredicted := io.brinfo.mispredict
      rob_uop(GetRowIdx(io.brinfo.rob_idx)).stat_btb_mispredicted   := io.brinfo.btb_mispredict
      rob_uop(GetRowIdx(io.brinfo.rob_idx)).stat_btb_made_pred      := io.brinfo.btb_made_pred
      rob_uop(GetRowIdx(io.brinfo.rob_idx)).stat_bpd_mispredicted   := io.brinfo.bpd_mispredict
      rob_uop(GetRowIdx(io.brinfo.rob_idx)).stat_bpd_made_pred      := io.brinfo.bpd_made_pred
    }

    //-----------------------------------------------
    // Accruing fflags
    for (i <- 0 until numFpuPorts) {
      val fflag_uop = io.fflags(i).bits.uop
      when (io.fflags(i).valid && MatchBank(GetBankIdx(fflag_uop.rob_idx))) {
        rob_fflags(GetRowIdx(fflag_uop.rob_idx)) := io.fflags(i).bits.flags
      }
    }

    //-----------------------------------------------------
    // Exceptions
    // (the cause bits are compressed and stored elsewhere)

    when (io.lxcpt.valid && MatchBank(GetBankIdx(io.lxcpt.bits.uop.rob_idx))) {
      rob_exception(GetRowIdx(io.lxcpt.bits.uop.rob_idx)) := true.B
      when (io.lxcpt.bits.cause =/= MINI_EXCEPTION_MEM_ORDERING) {
        // In the case of a mem-ordering failure, the failing load will have been marked safe already.
        assert(rob_unsafe(GetRowIdx(io.lxcpt.bits.uop.rob_idx)),
          "An instruction marked as safe is causing an exception")
      }
    }
    when (io.bxcpt.valid && MatchBank(GetBankIdx(io.bxcpt.bits.uop.rob_idx))) {
      rob_exception(GetRowIdx(io.bxcpt.bits.uop.rob_idx)) := true.B
      assert(rob_unsafe(GetRowIdx(io.bxcpt.bits.uop.rob_idx)),
        "An instruction marked as safe is causing an exception")

    }
    can_throw_exception(w) := rob_val(rob_head) && rob_exception(rob_head)

    //-----------------------------------------------
    // Commit or Rollback

    // Can this instruction commit? (the check for exceptions/rob_state happens later).
    can_commit(w) := rob_val(rob_head) && !(rob_bsy(rob_head)) && !io.csr_stall

    val com_idx = Wire(UInt())
    com_idx := rob_head
    when (rob_state === s_rollback) {
      com_idx := rob_tail
    }

    // use the same "com_uop" for both rollback AND commit
    // Perform Commit
    io.commit.valids(w) := will_commit(w)
    io.commit.uops(w)   := rob_uop(com_idx)

    // Don't attempt to rollback the tail's row when the rob is full.
    val rbk_row = rob_state === s_rollback && !full

    io.commit.rbk_valids(w) := rbk_row && rob_val(com_idx) && !(enableCommitMapTable.B)
    io.commit.rollback := (rob_state === s_rollback)

    assert (!(io.commit.valids.reduce(_||_) && io.commit.rbk_valids.reduce(_||_)),
      "com_valids and rbk_valids are mutually exclusive")

    when (rbk_row) {
      rob_val(com_idx)       := false.B
      rob_exception(com_idx) := false.B
    }

    if (enableCommitMapTable) {
      when (RegNext(exception_thrown)) {
        for (i <- 0 until numRobRows) {
          rob_val(i) := false.B
          rob_bsy(i) := false.B
          rob_uop(i).debug_inst := BUBBLE
        }
      }
    }

    // -----------------------------------------------
    // Kill speculated entries on branch mispredict
    for (i <- 0 until numRobRows) {
      val br_mask = rob_uop(i).br_mask
      val entry_match = rob_val(i) && maskMatch(io.brinfo.mask, br_mask)

      //kill instruction if mispredict & br mask match
      when (io.brinfo.valid && io.brinfo.mispredict && entry_match) {
        rob_val(i) := false.B
        rob_uop(i.U).debug_inst := BUBBLE
      } .elsewhen (io.brinfo.valid && !io.brinfo.mispredict && entry_match) {
        // clear speculation bit even on correct speculation
        rob_uop(i).br_mask := (br_mask & ~io.brinfo.mask)
      }
    }

    // -----------------------------------------------
    // Commit
    when (will_commit(w)) {
      rob_val(rob_head) := false.B
    }

    // -----------------------------------------------
    // Outputs
    rob_head_vals(w)     := rob_val(rob_head)
    rob_tail_vals(w)     := rob_val(rob_tail)
    rob_head_fflags(w)   := rob_fflags(rob_head)
    rob_head_uses_stq(w) := rob_uop(rob_head).uses_stq
    rob_head_uses_ldq(w) := rob_uop(rob_head).uses_ldq

    //------------------------------------------------
    // Invalid entries are safe; thrown exceptions are unsafe.
    for (i <- 0 until numRobRows) {
      rob_unsafe_masked((i << log2Ceil(coreWidth)) + w) := rob_val(i) && (rob_unsafe(i) || rob_exception(i))
    }
    // Read unsafe status of PNR row.
    rob_pnr_unsafe(w) := rob_val(rob_pnr) && (rob_unsafe(rob_pnr) || rob_exception(rob_pnr))

    // -----------------------------------------------
    // debugging write ports that should not be synthesized
    when (will_commit(w)) {
      rob_uop(rob_head).debug_inst := BUBBLE
    } .elsewhen (rbk_row)
    {
      rob_uop(rob_tail).debug_inst := BUBBLE
    }

    //--------------------------------------------------
    // Debug: for debug purposes, track side-effects to all register destinations

    for (i <- 0 until numWakeupPorts) {
      val rob_idx = io.wb_resps(i).bits.uop.rob_idx
      when (io.debug_wb_valids(i) && MatchBank(GetBankIdx(rob_idx))) {
        rob_uop(GetRowIdx(rob_idx)).debug_wdata := io.debug_wb_wdata(i)
      }
      val temp_uop = rob_uop(GetRowIdx(rob_idx))

      assert (!(io.wb_resps(i).valid && MatchBank(GetBankIdx(rob_idx)) &&
               !rob_val(GetRowIdx(rob_idx))),
               "[rob] writeback (" + i + ") occurred to an invalid ROB entry.")
      assert (!(io.wb_resps(i).valid && MatchBank(GetBankIdx(rob_idx)) &&
               !rob_bsy(GetRowIdx(rob_idx))),
               "[rob] writeback (" + i + ") occurred to a not-busy ROB entry.")
      assert (!(io.wb_resps(i).valid && MatchBank(GetBankIdx(rob_idx)) &&
               temp_uop.ldst_val && temp_uop.pdst =/= io.wb_resps(i).bits.uop.pdst),
               "[rob] writeback (" + i + ") occurred to the wrong pdst.")
    }
    io.commit.uops(w).debug_wdata := rob_uop(rob_head).debug_wdata

    //--------------------------------------------------
    // Debug: handle passing out signals to printf in dpath

    if (DEBUG_PRINTF_ROB) {
      for (i <- 0 until numRobRows) {
        debug_entry(w + i*coreWidth).valid     := rob_val(i)
        debug_entry(w + i*coreWidth).busy      := rob_bsy(i.U)
        debug_entry(w + i*coreWidth).unsafe    := rob_unsafe(i.U)
        debug_entry(w + i*coreWidth).uop       := rob_uop(i.U)
        debug_entry(w + i*coreWidth).exception := rob_exception(i.U)
      }
    }
  } //for (w <- 0 until coreWidth)

  // **************************************************************************
  // --------------------------------------------------------------------------
  // **************************************************************************

  // -----------------------------------------------
  // Commit Logic
  // need to take a "can_commit" array, and let the first can_commits commit
  // previous instructions may block the commit of younger instructions in the commit bundle
  // e.g., exception, or (valid && busy).
  // Finally, don't throw an exception if there are instructions in front of
  // it that want to commit (only throw exception when head of the bundle).

  var block_commit = (rob_state =/= s_normal) && (rob_state =/= s_wait_till_empty) || RegNext(exception_thrown)
  var will_throw_exception = false.B
  var block_xcpt   = false.B

  for (w <- 0 until coreWidth) {
    will_throw_exception = (can_throw_exception(w) && !block_commit && !block_xcpt) || will_throw_exception

    will_commit(w)       := can_commit(w) && !can_throw_exception(w) && !block_commit
    block_commit         = (rob_head_vals(w) &&
                           (!can_commit(w) || can_throw_exception(w))) || block_commit
    block_xcpt           = will_commit(w)
  }

  // Note: exception must be in the commit bundle.
  // Note: exception must be the first valid instruction in the commit bundle.
  exception_thrown := will_throw_exception
  val is_mini_exception = io.com_xcpt.bits.cause === MINI_EXCEPTION_MEM_ORDERING ||
                          io.com_xcpt.bits.cause === MINI_EXCEPTION_REPLAY
  io.com_xcpt.valid := exception_thrown && !is_mini_exception
  io.com_xcpt.bits.cause := r_xcpt_uop.exc_cause

  io.com_xcpt.bits.badvaddr := Sext(r_xcpt_badvaddr, xLen)
  val insn_sys_pc2epc =
    rob_head_vals.reduce(_|_) && PriorityMux(rob_head_vals, io.commit.uops.map{u => u.is_sys_pc2epc})

  val refetch_inst = exception_thrown || insn_sys_pc2epc
  val com_xcpt_uop = PriorityMux(rob_head_vals, io.commit.uops)
  io.com_xcpt.bits.ftq_idx   := com_xcpt_uop.ftq_idx
  io.com_xcpt.bits.edge_inst := com_xcpt_uop.edge_inst
  io.com_xcpt.bits.is_rvc    := com_xcpt_uop.is_rvc
  io.com_xcpt.bits.pc_lob    := com_xcpt_uop.pc_lob

  val flush_commit_mask = Range(0,coreWidth).map{i => io.commit.valids(i) && io.commit.uops(i).flush_on_commit}
  val flush_commit = flush_commit_mask.reduce(_|_)
  val flush_val = exception_thrown || flush_commit

  assert(!(PopCount(flush_commit_mask) > 1.U),
    "[rob] Can't commit multiple flush_on_commit instructions on one cycle")

  val flush_uop = Mux(exception_thrown, com_xcpt_uop, Mux1H(flush_commit_mask, io.commit.uops))

  // delay a cycle for critical path considerations
  io.flush.valid          := RegNext(flush_val, init=false.B)
  io.flush.bits.ftq_idx   := RegNext(flush_uop.ftq_idx)
  io.flush.bits.pc_lob    := RegNext(flush_uop.pc_lob)
  io.flush.bits.edge_inst := RegNext(flush_uop.edge_inst)
  io.flush.bits.is_rvc    := RegNext(flush_uop.is_rvc)
  io.flush.bits.flush_typ := RegNext(FlushTypes.getType(flush_val,
                                                        exception_thrown && !is_mini_exception,
                                                        flush_commit && flush_uop.uopc === uopERET,
                                                        refetch_inst))

  val com_lsu_misspec = RegNext(exception_thrown && io.com_xcpt.bits.cause === MINI_EXCEPTION_MEM_ORDERING)
  assert (!(com_lsu_misspec && !io.flush.valid), "[rob] pipeline flush not be exercised during a LSU misspeculation")

  // -----------------------------------------------
  // FP Exceptions
  // send fflags bits to the CSRFile to accrue

  val fflags_val = Wire(Vec(coreWidth, Bool()))
  val fflags     = Wire(Vec(coreWidth, UInt(freechips.rocketchip.tile.FPConstants.FLAGS_SZ.W)))

  for (w <- 0 until coreWidth) {
    fflags_val(w) :=
      io.commit.valids(w) &&
      io.commit.uops(w).fp_val &&
      !(io.commit.uops(w).uses_ldq || io.commit.uops(w).uses_stq)

    fflags(w) := Mux(fflags_val(w), rob_head_fflags(w), 0.U)

    assert (!(io.commit.valids(w) &&
             !io.commit.uops(w).fp_val &&
             rob_head_fflags(w) =/= 0.U),
             "Committed non-FP instruction has non-zero fflag bits.")
    assert (!(io.commit.valids(w) &&
             io.commit.uops(w).fp_val &&
             (io.commit.uops(w).uses_ldq || io.commit.uops(w).uses_stq) &&
             rob_head_fflags(w) =/= 0.U),
             "Committed FP load or store has non-zero fflag bits.")
  }
  io.commit.fflags.valid := fflags_val.reduce(_|_)
  io.commit.fflags.bits  := fflags.reduce(_|_)

  // -----------------------------------------------
  // Exception Tracking Logic
  // only store the oldest exception, since only one can happen!

  val next_xcpt_uop = Wire(new MicroOp())
  next_xcpt_uop := r_xcpt_uop
  val enq_xcpts = Wire(Vec(coreWidth, Bool()))
  for (i <- 0 until coreWidth) {
    enq_xcpts(i) := io.enq_valids(i) && io.enq_uops(i).exception
  }

  when (!(io.flush.valid || exception_thrown) && rob_state =/= s_rollback) {
    when (io.lxcpt.valid || io.bxcpt.valid) {
      val load_is_older =
        (io.lxcpt.valid && !io.bxcpt.valid) ||
        (io.lxcpt.valid && io.bxcpt.valid &&
        IsOlder(io.lxcpt.bits.uop.rob_idx, io.bxcpt.bits.uop.rob_idx, rob_head_idx))
      val new_xcpt_uop = Mux(load_is_older, io.lxcpt.bits.uop, io.bxcpt.bits.uop)

      when (!r_xcpt_val || IsOlder(new_xcpt_uop.rob_idx, r_xcpt_uop.rob_idx, rob_head_idx)) {
        r_xcpt_val              := true.B
        next_xcpt_uop           := new_xcpt_uop
        next_xcpt_uop.exc_cause := Mux(io.lxcpt.valid, io.lxcpt.bits.cause, io.bxcpt.bits.cause)
        r_xcpt_badvaddr         := Mux(io.lxcpt.valid, io.lxcpt.bits.badvaddr, io.bxcpt.bits.badvaddr)
      }
    } .elsewhen (!r_xcpt_val && enq_xcpts.reduce(_|_)) {
      val idx = enq_xcpts.indexWhere{i: Bool => i}

      // if no exception yet, dispatch exception wins
      r_xcpt_val      := true.B
      next_xcpt_uop   := io.enq_uops(idx)
      r_xcpt_badvaddr := io.enq_uops(idx).pc + Mux(io.enq_uops(idx).edge_inst, 2.U, 0.U)

      assert(!(usingCompressed.B && (io.enq_uops(idx).uopc === uopJAL) && !io.enq_uops(idx).exc_cause.orR),
        "when using RVC, JAL exceptions should not be seen")
      when (!usingCompressed.B && (io.enq_uops(idx).uopc === uopJAL) && !io.enq_uops(idx).exc_cause.orR) {
        r_xcpt_badvaddr := 0.U
      }
    }
  }

  r_xcpt_uop         := next_xcpt_uop
  r_xcpt_uop.br_mask := GetNewBrMask(io.brinfo, next_xcpt_uop)
  when (io.flush.valid || IsKilledByBranch(io.brinfo, next_xcpt_uop)) {
    r_xcpt_val := false.B
  }

  assert (!(exception_thrown && !r_xcpt_val),
    "ROB trying to throw an exception, but it doesn't have a valid xcpt_cause")

  assert (!(empty && r_xcpt_val),
    "ROB is empty, but believes it has an outstanding exception.")

  assert (!(will_throw_exception && (GetRowIdx(r_xcpt_uop.rob_idx) =/= rob_head)),
    "ROB is throwing an exception, but the stored exception information's " +
    "rob_idx does not match the rob_head")

  // -----------------------------------------------
  // ROB Head Logic

  // remember if we're still waiting on the rest of the dispatch packet, and prevent
  // the rob_head from advancing if it commits a partial parket before we
  // dispatch the rest of it.
  // update when committed ALL valid instructions in commit_bundle

  val rob_deq = WireInit(false.B)
  val r_partial_row = RegInit(false.B)

  when (io.enq_valids.reduce(_|_)) {
    r_partial_row := io.enq_partial_stall
  }

  val finished_committing_row =
    (io.commit.valids.asUInt =/= 0.U) &&
    ((will_commit.asUInt ^ rob_head_vals.asUInt) === 0.U) &&
    !(r_partial_row && rob_head === rob_tail && !maybe_full)

  when (finished_committing_row) {
    rob_head     := WrapInc(rob_head, numRobRows)
    rob_head_lsb := 0.U
    rob_deq      := true.B
  } .otherwise {
    rob_head_lsb := OHToUInt(PriorityEncoderOH(rob_head_vals.asUInt))
  }

  // -----------------------------------------------
  // ROB Point-of-No-Return (PNR) Logic
  // Acts as a second head, but only waits on busy instructions which might cause misspeculation.
  // TODO is it worth it to add an extra 'parity' bit to all rob pointer logic?
  // Makes 'older than' comparisons ~3x cheaper, in case we're going to use the PNR to do a large number of those.
  // Also doesn't require the rob tail (or head) to be exported to whatever we want to compare with the PNR.

  if (enableFastPNR) {
    val unsafe_entry_in_rob = rob_unsafe_masked.reduce(_||_)
    val next_rob_pnr_idx = Mux(unsafe_entry_in_rob,
                               AgePriorityEncoder(rob_unsafe_masked, rob_head_idx),
                               rob_tail << log2Ceil(coreWidth) | PriorityEncoder(~rob_tail_vals.asUInt))
    rob_pnr := next_rob_pnr_idx >> log2Ceil(coreWidth)
    if (coreWidth > 1)
      rob_pnr_lsb := next_rob_pnr_idx(log2Ceil(coreWidth)-1, 0)
  } else {
    // Distinguish between PNR being at head/tail when ROB is full.
    // Works the same as maybe_full tracking for the ROB tail.
    val pnr_maybe_at_tail = RegInit(false.B)

    val safe_to_inc = rob_state === s_normal || rob_state === s_wait_till_empty
    val do_inc_row  = !rob_pnr_unsafe.reduce(_||_) && (rob_pnr =/= rob_tail || (full && !pnr_maybe_at_tail))
    when (empty && io.enq_valids.asUInt =/= 0.U) {
      // Unforunately for us, the ROB does not use its entries in monotonically
      //  increasing order, even in the case of no exceptions. The edge case
      //  arises when partial rows are enqueued and committed, leaving an empty
      //  ROB.
      rob_pnr     := rob_head
      rob_pnr_lsb := PriorityEncoder(io.enq_valids)
    } .elsewhen (safe_to_inc && do_inc_row) {
      rob_pnr     := WrapInc(rob_pnr, numRobRows)
      rob_pnr_lsb := 0.U
    } .elsewhen (safe_to_inc && (rob_pnr =/= rob_tail || (full && !pnr_maybe_at_tail))) {
      rob_pnr_lsb := PriorityEncoder(rob_pnr_unsafe)
    } .elsewhen (safe_to_inc && !full && !empty) {
      rob_pnr_lsb := PriorityEncoder(rob_pnr_unsafe.asUInt | ~MaskLower(rob_tail_vals.asUInt))
    } .elsewhen (full && pnr_maybe_at_tail) {
      rob_pnr_lsb := 0.U
    }

    pnr_maybe_at_tail := !rob_deq && (do_inc_row || pnr_maybe_at_tail)
  }

  // Head overrunning PNR likely means an entry hasn't been marked as safe when it should have been.
  assert(!IsOlder(rob_pnr_idx, rob_head_idx, rob_tail_idx) || rob_pnr_idx === rob_tail_idx)

  // PNR overrunning tail likely means an entry has been marked as safe when it shouldn't have been.
  assert(!IsOlder(rob_tail_idx, rob_pnr_idx, rob_head_idx) || full)

  // -----------------------------------------------
  // ROB Tail Logic

  val rob_enq = WireInit(false.B)

  when (rob_state === s_rollback && (rob_tail =/= rob_head || maybe_full)) {
    // Rollback a row
    rob_tail     := WrapDec(rob_tail, numRobRows)
    rob_tail_lsb := (coreWidth-1).U
    rob_deq := true.B
  } .elsewhen (rob_state === s_rollback && (rob_tail === rob_head) && !maybe_full) {
    // Rollback an entry
    rob_tail_lsb := rob_head_lsb
  } .elsewhen (io.brinfo.mispredict) {
    rob_tail     := WrapInc(GetRowIdx(io.brinfo.rob_idx), numRobRows)
    rob_tail_lsb := 0.U
  } .elsewhen (io.enq_valids.asUInt =/= 0.U && !io.enq_partial_stall) {
    rob_tail     := WrapInc(rob_tail, numRobRows)
    rob_tail_lsb := 0.U
    rob_enq      := true.B
  } .elsewhen (io.enq_valids.asUInt =/= 0.U && io.enq_partial_stall) {
    rob_tail_lsb := PriorityEncoder(~MaskLower(io.enq_valids.asUInt))
  }


  if (enableCommitMapTable) {
    when (RegNext(exception_thrown)) {
      rob_tail     := 0.U
      rob_tail_lsb := 0.U
      rob_head     := 0.U
      rob_pnr      := 0.U
      rob_pnr_lsb  := 0.U
    }
  }

  // -----------------------------------------------
  // Full/Empty Logic
  // The ROB can be completely full, but only if it did not dispatch a row in the prior cycle.
  // I.E. at least one entry will be empty when in a steady state of dispatching and committing a row each cycle.
  // TODO should we add an extra 'parity bit' onto the ROB pointers to simplify this logic?

  maybe_full := !rob_deq && (rob_enq || maybe_full) || io.brinfo.mispredict
  full       := rob_tail === rob_head && maybe_full
  empty      := (rob_head === rob_tail) && (rob_head_vals.asUInt === 0.U)

  io.rob_head_idx := rob_head_idx
  io.rob_tail_idx := rob_tail_idx
  io.rob_pnr_idx  := rob_pnr_idx
  io.empty        := empty
  io.ready        := (rob_state === s_normal) && !full

  //-----------------------------------------------
  //-----------------------------------------------
  //-----------------------------------------------

  // ROB FSM
  if (!enableCommitMapTable) {
    switch (rob_state) {
      is (s_reset) {
        rob_state := s_normal
      }
      is (s_normal) {
        when (RegNext(exception_thrown)) {
          rob_state := s_rollback
        } .otherwise {
          for (w <- 0 until coreWidth) {
            when (io.enq_valids(w) && io.enq_uops(w).is_unique) {
              rob_state := s_wait_till_empty
            }
          }
        }
      }
      is (s_rollback) {
        when (empty) {
          rob_state := s_normal
        }
      }
      is (s_wait_till_empty) {
        when (RegNext(exception_thrown)) {
          rob_state := s_rollback
        } .elsewhen (empty) {
          rob_state := s_normal
        }
      }
    }
  } else {
    switch (rob_state) {
      is (s_reset) {
        rob_state := s_normal
      }
      is (s_normal) {
        when (exception_thrown) {
          ; //rob_state := s_rollback
        } .otherwise {
          for (w <- 0 until coreWidth) {
            when (io.enq_valids(w) && io.enq_uops(w).is_unique) {
              rob_state := s_wait_till_empty
            }
          }
        }
      }
      is (s_rollback) {
        when (rob_tail_idx  === rob_head_idx) {
          rob_state := s_normal
        }
      }
      is (s_wait_till_empty) {
        when (exception_thrown) {
          ; //rob_state := s_rollback
        } .elsewhen (rob_tail === rob_head) {
          rob_state := s_normal
        }
      }
    }
  }

  // -----------------------------------------------
  // Outputs

<<<<<<< HEAD
  io.com_load_is_at_rob_head := rob_head_uses_ldq(PriorityEncoder(rob_head_vals.asUInt))
=======
  for (w <- 0 until coreWidth) {
    // tell LSU it is ready to its stores and loads
    io.commit.st_mask(w) := io.commit.valids(w) && rob_head_is_store(w)
    io.commit.ld_mask(w) := io.commit.valids(w) && rob_head_is_load(w)
  }

  io.com_load_is_at_rob_head := RegNext(rob_head_is_load(PriorityEncoder(rob_head_vals.asUInt)) &&
                                        !will_commit.reduce(_||_))
>>>>>>> d0c55205

  //--------------------------------------------------
  // Handle passing out signals to printf in dpath

  io.debug.state    := rob_state
  io.debug.rob_head := rob_head
  io.debug.rob_pnr := rob_pnr
  io.debug.xcpt_val := r_xcpt_val
  io.debug.xcpt_uop := r_xcpt_uop
  io.debug.xcpt_badvaddr := r_xcpt_badvaddr

  if (DEBUG_PRINTF_ROB) {
    printf("ROB:\n")
    printf("    Xcpt: V:%c Cause:0x%x RobIdx:%d BMsk:0x%x BadVAddr:0x%x\n",
      BoolToChar(r_xcpt_val, 'E'),
      io.debug.xcpt_uop.exc_cause,
      io.debug.xcpt_uop.rob_idx,
      io.debug.xcpt_uop.br_mask,
      io.debug.xcpt_badvaddr)

    var r_idx = 0
    // scalastyle:off
    for (i <- 0 until (numRobEntries/coreWidth)) {
      val row = if (coreWidth == 1) r_idx else (r_idx >> log2Ceil(coreWidth))
      val r_head = rob_head
      val r_tail = rob_tail

      printf("    ROB[%d]: %c %c (",
        row.U(robAddrSz.W),
        Mux(r_head === row.U && r_tail === row.U, Str("B"),
          Mux(r_head === row.U, Str("H"),
            Mux(r_tail === row.U, Str("T"), Str(" ")))),
        Mux(rob_pnr === row.U, Str("P"), Str(" ")))

      if (coreWidth == 1) {
        printf("(%c)(%c)(%c) 0x%x [DASM(%x)] %c ",
          BoolToChar( debug_entry(r_idx+0).valid, 'V'),
          BoolToChar(  debug_entry(r_idx+0).busy, 'B'),
          BoolToChar(debug_entry(r_idx+0).unsafe, 'U'),
          debug_entry(r_idx+0).uop.pc(31,0),
          debug_entry(r_idx+0).uop.debug_inst,
          BoolToChar(debug_entry(r_idx+0).exception, 'E'))
      } else if (coreWidth == 2) {
        val row_is_val = debug_entry(r_idx+0).valid || debug_entry(r_idx+1).valid
        printf("(%c%c)(%c%c)(%c%c) 0x%x %x [DASM(%x)][DASM(%x)" + "] %c,%c %d,%d ",
          BoolToChar( debug_entry(r_idx+0).valid, 'V'),
          BoolToChar( debug_entry(r_idx+1).valid, 'V'),
          BoolToChar(  debug_entry(r_idx+0).busy, 'B'),
          BoolToChar(  debug_entry(r_idx+1).busy, 'B'),
          BoolToChar(debug_entry(r_idx+0).unsafe, 'U'),
          BoolToChar(debug_entry(r_idx+1).unsafe, 'U'),
          debug_entry(r_idx+0).uop.pc(31,0),
          debug_entry(r_idx+1).uop.pc(15,0),
          debug_entry(r_idx+0).uop.debug_inst,
          debug_entry(r_idx+1).uop.debug_inst,
          BoolToChar(debug_entry(r_idx+0).exception, 'E'),
          BoolToChar(debug_entry(r_idx+1).exception, 'E'),
          debug_entry(r_idx+0).uop.ftq_idx,
          debug_entry(r_idx+1).uop.ftq_idx)
      } else if (coreWidth == 4) {
        val row_is_val = debug_entry(r_idx+0).valid || debug_entry(r_idx+1).valid || debug_entry(r_idx+2).valid || debug_entry(r_idx+3).valid
        printf("(%c%c%c%c)(%c%c%c%c)(%c%c%c%c) 0x%x %x %x %x [DASM(%x)][DASM(%x)][DASM(%x)][DASM(%x)" + "]%c%c%c%c",
          BoolToChar(debug_entry(r_idx+0).valid,  'V'),
          BoolToChar(debug_entry(r_idx+1).valid,  'V'),
          BoolToChar(debug_entry(r_idx+2).valid,  'V'),
          BoolToChar(debug_entry(r_idx+3).valid,  'V'),
          BoolToChar(debug_entry(r_idx+0).busy,   'B'),
          BoolToChar(debug_entry(r_idx+1).busy,   'B'),
          BoolToChar(debug_entry(r_idx+2).busy,   'B'),
          BoolToChar(debug_entry(r_idx+3).busy,   'B'),
          BoolToChar(debug_entry(r_idx+0).unsafe, 'U'),
          BoolToChar(debug_entry(r_idx+1).unsafe, 'U'),
          BoolToChar(debug_entry(r_idx+2).unsafe, 'U'),
          BoolToChar(debug_entry(r_idx+3).unsafe, 'U'),
          debug_entry(r_idx+0).uop.pc(23,0),
          debug_entry(r_idx+1).uop.pc(15,0),
          debug_entry(r_idx+2).uop.pc(15,0),
          debug_entry(r_idx+3).uop.pc(15,0),
          debug_entry(r_idx+0).uop.debug_inst,
          debug_entry(r_idx+1).uop.debug_inst,
          debug_entry(r_idx+2).uop.debug_inst,
          debug_entry(r_idx+3).uop.debug_inst,
          BoolToChar(debug_entry(r_idx+0).exception, 'E'),
          BoolToChar(debug_entry(r_idx+1).exception, 'E'),
          BoolToChar(debug_entry(r_idx+2).exception, 'E'),
          BoolToChar(debug_entry(r_idx+3).exception, 'E'))
      } else {
        println("  BOOM's Chisel printf does not support commit_width >= " + coreWidth)
      }

      var temp_idx = r_idx
      for (w <- 0 until coreWidth) {
        printf("(d:%c p%d, bm:%x sdt:%d) ",
          Mux(debug_entry(temp_idx).uop.dst_rtype === RT_FIX, Str("X"),
            Mux(debug_entry(temp_idx).uop.dst_rtype === RT_PAS, Str("C"),
              Mux(debug_entry(temp_idx).uop.dst_rtype === RT_FLT, Str("f"),
                Mux(debug_entry(temp_idx).uop.dst_rtype === RT_X, Str("-"), Str("?"))))),
          debug_entry(temp_idx).uop.pdst,
          debug_entry(temp_idx).uop.br_mask,
          debug_entry(temp_idx).uop.stale_pdst)
        temp_idx = temp_idx + 1
      }

      r_idx = r_idx + coreWidth

      printf("\n")
    }
    // scalastyle:off
  }

  override def toString: String = BoomCoreStringPrefix(
    "==ROB==",
    "Machine Width      : " + coreWidth,
    "Rob Entries        : " + numRobEntries,
    "Rob Rows           : " + numRobRows,
    "Rob Row size       : " + log2Ceil(numRobRows),
    "log2Ceil(coreWidth): " + log2Ceil(coreWidth),
    "FPU FFlag Ports    : " + numFpuPorts)
}<|MERGE_RESOLUTION|>--- conflicted
+++ resolved
@@ -865,18 +865,9 @@
   // -----------------------------------------------
   // Outputs
 
-<<<<<<< HEAD
-  io.com_load_is_at_rob_head := rob_head_uses_ldq(PriorityEncoder(rob_head_vals.asUInt))
-=======
-  for (w <- 0 until coreWidth) {
-    // tell LSU it is ready to its stores and loads
-    io.commit.st_mask(w) := io.commit.valids(w) && rob_head_is_store(w)
-    io.commit.ld_mask(w) := io.commit.valids(w) && rob_head_is_load(w)
-  }
-
-  io.com_load_is_at_rob_head := RegNext(rob_head_is_load(PriorityEncoder(rob_head_vals.asUInt)) &&
+  io.com_load_is_at_rob_head := RegNext(rob_head_uses_ldq(PriorityEncoder(rob_head_vals.asUInt)) &&
                                         !will_commit.reduce(_||_))
->>>>>>> d0c55205
+
 
   //--------------------------------------------------
   // Handle passing out signals to printf in dpath
